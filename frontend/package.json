{
  "name": "frontend",
  "version": "0.0.0",
  "private": true,
  "type": "module",
  "scripts": {
    "dev": "vite",
    "build": "run-p type-check \"build-only {@}\" --",
    "preview": "vite preview",
    "build-only": "vite build",
    "type-check": "vue-tsc --build"
  },
  "dependencies": {
    "axios": "^1.7.9",
    "bootstrap": "^5.3.3",
    "pinia": "^2.3.1",
    "vue": "^3.5.13",
    "vue-router": "^4.5.0"
  },
  "devDependencies": {
    "@tsconfig/node22": "^22.0.0",
    "@types/node": "^22.15.3",
    "@vitejs/plugin-vue": "^5.2.1",
    "@vitejs/plugin-vue-jsx": "^4.1.1",
    "@vue/tsconfig": "^0.7.0",
    "npm-run-all2": "^7.0.2",
<<<<<<< HEAD
    "typescript": "~5.7.3",
    "vite": "^6.2.3",
    "vite-plugin-vue-devtools": "^7.7.1",
=======
    "typescript": "~5.8.3",
    "vite": "^6.0.11",
    "vite-plugin-vue-devtools": "^7.7.6",
>>>>>>> e8935782
    "vue-tsc": "^2.2.0"
  }
}<|MERGE_RESOLUTION|>--- conflicted
+++ resolved
@@ -24,15 +24,9 @@
     "@vitejs/plugin-vue-jsx": "^4.1.1",
     "@vue/tsconfig": "^0.7.0",
     "npm-run-all2": "^7.0.2",
-<<<<<<< HEAD
     "typescript": "~5.7.3",
     "vite": "^6.2.3",
     "vite-plugin-vue-devtools": "^7.7.1",
-=======
-    "typescript": "~5.8.3",
-    "vite": "^6.0.11",
-    "vite-plugin-vue-devtools": "^7.7.6",
->>>>>>> e8935782
     "vue-tsc": "^2.2.0"
   }
 }