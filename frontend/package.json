--- conflicted
+++ resolved
@@ -24,13 +24,8 @@
     "@vitejs/plugin-vue-jsx": "^4.1.1",
     "@vue/tsconfig": "^0.7.0",
     "npm-run-all2": "^7.0.2",
-<<<<<<< HEAD
     "typescript": "~5.8.3",
     "vite": "^6.0.11",
-=======
-    "typescript": "~5.7.3",
-    "vite": "^6.3.4",
->>>>>>> 5833f637
     "vite-plugin-vue-devtools": "^7.7.1",
     "vue-tsc": "^2.2.10"
   }
