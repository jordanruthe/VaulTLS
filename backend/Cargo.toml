[package]
name = "backend"
version = "0.1.0"
edition = "2021"

[dependencies]
rocket = { version = "0.5", features = ["json", "secrets"] }
rocket_cors = "0.6"
serde = "1.0"
serde_json = "1.0"
serde_repr = "0.1"
rusqlite = { version = "0.36", features = ["bundled-sqlcipher"] }
openssl = "0.10"
argon2 = "0.5"
jsonwebtoken = "9"
openidconnect = "4.0"
anyhow = "1.0"
num_enum = "0.7"
lettre = { version = "0.11", features = ["tokio1", "builder", "smtp-transport", "tokio1-native-tls"] }
<<<<<<< HEAD
maud = "0.27.0"
chrono = "0.4.41"
tokio = { version = "1", features = ["macros", "rt-multi-thread"] }
passwords = "3.1.16"
=======
maud = "0.27"
chrono = "0.4"
tokio = { version = "1", features = ["macros", "rt-multi-thread"] }
>>>>>>> 56b917a1
<|MERGE_RESOLUTION|>--- conflicted
+++ resolved
@@ -17,13 +17,7 @@
 anyhow = "1.0"
 num_enum = "0.7"
 lettre = { version = "0.11", features = ["tokio1", "builder", "smtp-transport", "tokio1-native-tls"] }
-<<<<<<< HEAD
-maud = "0.27.0"
-chrono = "0.4.41"
-tokio = { version = "1", features = ["macros", "rt-multi-thread"] }
-passwords = "3.1.16"
-=======
 maud = "0.27"
 chrono = "0.4"
 tokio = { version = "1", features = ["macros", "rt-multi-thread"] }
->>>>>>> 56b917a1
+passwords = "3.1.16"